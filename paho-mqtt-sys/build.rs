// paho-mqtt-sys/build.rs
//
// This file is part of the Eclipse Paho MQTT Rust Client library.
//

/*******************************************************************************
 * Copyright (c) 2017-2020 Frank Pagliughi <fpagliughi@mindspring.com>
 *
 * All rights reserved. This program and the accompanying materials
 * are made available under the terms of the Eclipse Public License v1.0
 * and Eclipse Distribution License v1.0 which accompany this distribution.
 *
 * The Eclipse Public License is available at
 *    http://www.eclipse.org/legal/epl-v10.html
 * and the Eclipse Distribution License is available at
 *   http://www.eclipse.org/org/documents/edl-v10.php.
 *
 * Contributors:
 *    Frank Pagliughi - initial implementation and documentation
 *******************************************************************************/

// Run 'cargo build -vv' to see debug output to console or check the 'output'
// file in the build directory.
//
// We write some strings "debug:..."
// This is helpful to figure out what the build is doing.

// To work with development branches of the C lib, the user can define
// environment variables:
//      PAHO_MQTT_C_INCLUDE_DIR= ...path to headers...
//      PAHO_MQTT_C_LIB_DIR= ...path to library...`
//
// or you could simply set:
//      PAHO_MQTT_C_DIR=...
//
// in which case it will assume:
//      PAHO_MQTT_C_INCLUDE_DIR=$PAHO_C_DIR/include
//      PAHO_MQTT_C_LIB_DIR=$PAHO_C_DIR/lib
//
// The basic decision tree is as follow:
//  + If "bundled" feature, compile the bundled C lib
//    - If "build_bindgen" feature, regenerate bindings
//    - else use bundled bindings
//  + else (!"bundled")
//    - If environment vars set use that lib,
//      ^ If "build_bindgen" generate bindings for user lib
//      ^ else assume proper version and use bundled bindings
//    - else (no env)
//      ^ If "build_bindgen" exit with an error
//      ^ else assume system install and use bundled bindings
//

use std::path::{Path, PathBuf};

// TODO: Assuming the proper installed version of the library is problematic.
//      We should check that the version is correct, if possible.

const PAHO_MQTT_C_VERSION: &str = "1.3.8";

fn main() {
    build::main();
}

// Check if we are compiling for a windows target
fn is_windows() -> bool {
    std::env::var("CARGO_CFG_WINDOWS").is_ok()
}

fn is_msvc() -> bool {
    std::env::var("CARGO_CFG_TARGET_ENV").unwrap() == "msvc"
}

// Determines the base name of which Paho C library we will link to.
// This is the name of the libary for the linker.
// Determine if we're usine SSL or not, by feature request.
fn link_lib_base() -> &'static str {
    if cfg!(feature = "ssl") {
        println!("debug:link Using SSL library");
        if is_windows() { "paho-mqtt3as-static" } else { "paho-mqtt3as" }
    }
    else {
        println!("debug:link Using non-SSL library");
        if is_windows() { "paho-mqtt3a-static" } else { "paho-mqtt3a" }
    }
}

// Try to find the Paho C library in one of the typical library
// directories under the specified install path.
// On success returns the path and base library name (i.e. the search path
// and link library name).
fn find_link_lib<P>(install_path: P) -> Option<(PathBuf,&'static str)>
    where P: AsRef<Path>
{
    let install_path = install_path.as_ref();
    let lib_dirs = &[ "lib", "lib64" ];

    let lib_base = link_lib_base();

    let lib_file = if is_msvc() {
        format!("{}.lib", lib_base)
    }
    else {
        format!("lib{}.a", lib_base)
    };

    for dir in lib_dirs {
        let lib_path = install_path.join(dir);
        let lib = lib_path.join(&lib_file);

        if lib.exists() {
            return Some((lib_path, lib_base));
        }
    }
    None
}

// Here we're looking for some pre-generated bindings specific for the
// version of the C lib and the build target.
// If not found, it settles on the default bindings, giben the target
// word size (32 or 64-bit).
#[cfg(not(feature = "build_bindgen"))]
mod bindings {
    use super::*;
    use std::{fs, env};

    pub fn place_bindings(_inc_dir: &Path) {
        let target = env::var("TARGET").unwrap();
        println!("debug:Using existing Paho C binding for target: {}", target);

        let out_dir = env::var("OUT_DIR").unwrap();
        let out_path = Path::new(&out_dir).join("bindings.rs");

        let target_ptr_wd = env::var("CARGO_CFG_TARGET_POINTER_WIDTH").unwrap();
        println!("debug:Target Pointer Width: {}", target_ptr_wd);

        let mut bindings = format!("bindings/bindings_paho_mqtt_c_{}-{}.rs",
                                   PAHO_MQTT_C_VERSION, target);

        if !Path::new(&bindings).exists() {
            println!("No bindings exist for: {}. Using {}-bit default.",
                     bindings, target_ptr_wd);
            bindings = format!("bindings/bindings_paho_mqtt_c_{}-default-{}.rs",
                    PAHO_MQTT_C_VERSION, target_ptr_wd)
        }

        println!("debug:Using bindings from: {}", bindings);
        fs::copy(&bindings, out_path)
            .expect("Could not copy bindings to output directory");
    }
}

// Here we create new bindings using bindgen.
#[cfg(feature = "build_bindgen")]
mod bindings {
    extern crate bindgen;

    use super::*;
    use std::{fs, env};
    use std::path::{Path, PathBuf};

    pub fn place_bindings(inc_dir: &Path) {
        println!("debug:Using bindgen for Paho C");
        let cver = bindgen::clang_version();
        println!("debug:clang version: {}", cver.full);

        let inc_search = format!("-I{}", inc_dir.display());
        println!("debug:bindgen include path: {}", inc_search);

        // The bindgen::Builder is the main entry point
        // to bindgen, and lets you build up options for
        // the resulting bindings.
        let bindings = bindgen::Builder::default()
            // Older clang versions (~v3.6) improperly mangle the functions.
            // We shouldn't require mangling for straight C library.
            .trust_clang_mangling(false)
            // The input header we would like to generate
            // bindings for.
            .header("wrapper.h").clang_arg(inc_search)
            // Finish the builder and generate the bindings.
            .generate()
            // Unwrap the Result and panic on failure.
            .expect("Unable to generate bindings");

        // Write the bindings to the $OUT_DIR/bindings.rs file.
        let out_dir = PathBuf::from(env::var("OUT_DIR").unwrap());
        let out_path = out_dir.join("bindings.rs");

        bindings.write_to_file(out_path.clone())
            .expect("Couldn't write bindings!");

        // Save a copy of the bindings file into the bindings/ dir
        // with version and target name, if it doesn't already exist

        let target = env::var("TARGET").unwrap();
        println!("debug:Target: {}", target);

        let bindings = format!("bindings/bindings_paho_mqtt_c_{}-{}.rs",
                               PAHO_MQTT_C_VERSION, target);

        if !Path::new(&bindings).exists() {
            if let Err(err) = fs::copy(out_path, &bindings) {
                println!("debug:Error copying new binding file: {}", err);
            }
            else {
                println!("debug:Created new bindings file {}", bindings)
            }
        }
    }
}

// Here we're building with the bundled Paho C library.
// This will expand the Git submodule containing the C library, if it
// doesn't already exist, then it will run CMake on the library using
// configuration options that are useful for the Rust wrapper.
#[cfg(feature = "bundled")]
mod build {
    extern crate cmake;

    use super::*;
    use std::process;
    use std::path::Path;
    use std::process::Command;
    use std::env;

    pub fn main() {
        println!("debug:Running the bundled build for Paho C");

        // we rerun the build if the `build.rs` file is changed.
        println!("cargo:rerun-if-changed=build.rs");

        // Mske sure that the Git submodule is checked out

        if !Path::new("paho.mqtt.c/.git").exists() {
            let _ = Command::new("git")
                        .args(&["submodule", "update", "--init"])
                        .status();
        }

        // Use and configure cmake to build the Paho C lib
        let ssl = if cfg!(feature = "ssl") { "on" } else { "off" };

        let mut cmk_cfg = cmake::Config::new("paho.mqtt.c/");
        cmk_cfg
            .define("PAHO_BUILD_SHARED", "off")
            .define("PAHO_BUILD_STATIC", "on")
            .define("PAHO_ENABLE_TESTING", "off")
            .define("PAHO_HIGH_PERFORMANCE", "on")
            .define("PAHO_WITH_SSL", ssl);

        if is_msvc() {
            cmk_cfg.cflag("/DWIN32");
        }

        if let Some(openssl_root_dir) = openssl_root_dir() {
            cmk_cfg.define("OPENSSL_ROOT_DIR", openssl_root_dir);
        }

        // 'cmk_install_dir' is a PathBuf to the cmake install directory
        let cmk_install_path = cmk_cfg.build();
        println!("debug:CMake output dir: {}", cmk_install_path.display());

        let (lib_path, link_lib) = match find_link_lib(&cmk_install_path) {
            Some(lib) => lib,
            _ => {
                println!("Error building Paho C library.");
                process::exit(103);
            },
        };

        println!("debug:Using Paho C library at: {} [{}]", lib_path.display(), link_lib);

        // Get bundled bindings or regenerate
        let inc_dir = cmk_install_path.join("include");
        println!("debug:Using Paho C headers at: {}", inc_dir.display());

        bindings::place_bindings(&inc_dir);

        // Link in the SSL libraries if configured for it.
        if cfg!(feature = "ssl") {
            let openssl_root_dir = openssl_root_dir();
            if is_msvc() {
                println!("cargo:rustc-link-lib=libssl");
                println!("cargo:rustc-link-lib=libcrypto");
<<<<<<< HEAD
            } else {
=======
                let openssl_root_dir = if cfg!(target_arch = "x86") {
                    openssl_root_dir.as_deref().or_else(|| Some("C:\\OpenSSL-Win32"))
                }
                else if cfg!(target_arch = "x86_64") {
                    openssl_root_dir.as_deref().or_else(|| Some("C:\\OpenSSL-Win64"))
                }
                else {
                    None    // TODO: Panic?
                };
                if let Some(openssl_root_dir) = openssl_root_dir {
                    println!("cargo:rustc-link-search={}\\lib", openssl_root_dir);
                }
            }
            else {
>>>>>>> 6bf7a21c
                println!("cargo:rustc-link-lib=ssl");
                println!("cargo:rustc-link-lib=crypto");

                if is_windows() {
                    // required for mingw builds
                    println!("cargo:rustc-link-lib=crypt32");
                    println!("cargo:rustc-link-lib=rpcrt4");
                }
            }

            let target_arch = env::var("CARGO_CFG_TARGET_ARCH").unwrap();
            let openssl_root_dir = openssl_root_dir
                .as_deref()
                .or_else(|| (is_windows() && target_arch == "x86").then(||"C:\\OpenSSL-Win32"))
                .or_else(|| (is_windows() && target_arch == "x86_64").then(||"C:\\OpenSSL-Win64"));

            if let Some(openssl_root_dir) = openssl_root_dir {
                println!("cargo:rustc-link-search={}/lib", openssl_root_dir);
            }
        }

        // we add the folder where all the libraries are built to the path search
        println!("cargo:rustc-link-search=native={}", lib_path.display());
        println!("cargo:rustc-link-lib=static={}", link_lib);
    }

    fn openssl_root_dir() -> Option<String> {
        env::var("DEP_OPENSSL_INCLUDE").ok().and_then(|path| {
            Path::new(&path)
                .parent()
                .map(|path| path.display().to_string())
        })
    }
}


// Here we're building with an existing Paho C library.
// This can be a library installed on the system or the location might be
// specified with some environment variables, like: "PAHO_MQTT_C_DIR"
#[cfg(not(feature = "bundled"))]
mod build {
    use super::*;
    use std::env;
    use std::path::Path;

    // Set the library path, and return the location of the header,
    // if found.
    fn find_paho_c() -> Option<String> {
        let link_lib = link_lib_base();

        println!("cargo:rerun-if-env-changed=PAHO_MQTT_C_DIR");
        println!("cargo:rerun-if-env-changed=PAHO_MQTT_C_INCLUDE_DIR");
        println!("cargo:rerun-if-env-changed=PAHO_MQTT_C_LIB_DIR");

        if cfg!(target_os = "windows") {
            println!("cargo:rerun-if-env-changed=PATH");
        }

        println!("debug:Building with existing library: {}", link_lib);
        println!("cargo:rustc-link-lib={}", link_lib);

        // Allow users to specify where to find the C lib.
        if let Ok(lib_dir) = env::var("PAHO_MQTT_C_LIB_DIR") {
            if let Ok(inc_dir) = env::var("PAHO_MQTT_C_INCLUDE_DIR") {
                println!("debug:inc_dir={}", inc_dir);
                println!("debug:lib_dir={}", lib_dir);

                println!("cargo:rustc-link-search={}", lib_dir);
                Some(inc_dir)
            }
            else {
                panic!("If specifying lib dir, must also specify include dir");
            }
        }
        else if let Ok(dir) = env::var("PAHO_MQTT_C_DIR") {
            if let Some((lib_path, _link_lib)) = find_link_lib(&dir) {
                println!("cargo:rustc-link-search={}", lib_path.display());
                Some(format!("{}/include", dir))
            }
            else {
                None
            }
        }
        else {
            None
        }
    }

    pub fn main() {
        println!("debug:Running the un-bundled build for Paho C");

        // We will use the directory `paho.mqtt.c`, if something change
        // there we should rerun the compile step.
        println!("cargo:rerun-if-changed=paho.mqtt.c/");

        let inc_dir = find_paho_c().unwrap_or_default();
        if cfg!(feature = "build_bindgen") && inc_dir.is_empty() {
            panic!("Can't generate bindings. Unknown library location");
        }

        bindings::place_bindings(&Path::new(&inc_dir));
    }
}<|MERGE_RESOLUTION|>--- conflicted
+++ resolved
@@ -281,24 +281,7 @@
             if is_msvc() {
                 println!("cargo:rustc-link-lib=libssl");
                 println!("cargo:rustc-link-lib=libcrypto");
-<<<<<<< HEAD
             } else {
-=======
-                let openssl_root_dir = if cfg!(target_arch = "x86") {
-                    openssl_root_dir.as_deref().or_else(|| Some("C:\\OpenSSL-Win32"))
-                }
-                else if cfg!(target_arch = "x86_64") {
-                    openssl_root_dir.as_deref().or_else(|| Some("C:\\OpenSSL-Win64"))
-                }
-                else {
-                    None    // TODO: Panic?
-                };
-                if let Some(openssl_root_dir) = openssl_root_dir {
-                    println!("cargo:rustc-link-search={}\\lib", openssl_root_dir);
-                }
-            }
-            else {
->>>>>>> 6bf7a21c
                 println!("cargo:rustc-link-lib=ssl");
                 println!("cargo:rustc-link-lib=crypto");
 
@@ -314,6 +297,16 @@
                 .as_deref()
                 .or_else(|| (is_windows() && target_arch == "x86").then(||"C:\\OpenSSL-Win32"))
                 .or_else(|| (is_windows() && target_arch == "x86_64").then(||"C:\\OpenSSL-Win64"));
+          
+            let openssl_root_dir = if is_windows() && cfg!(target_arch = "x86") {
+                openssl_root_dir.as_deref().or_else(|| Some("C:\\OpenSSL-Win32"))
+            }
+            else if is_windows() && cfg!(target_arch = "x86_64") {
+                openssl_root_dir.as_deref().or_else(|| Some("C:\\OpenSSL-Win64"))
+            }
+            else {
+                openssl_root_dir.as_deref()
+            };
 
             if let Some(openssl_root_dir) = openssl_root_dir {
                 println!("cargo:rustc-link-search={}/lib", openssl_root_dir);
